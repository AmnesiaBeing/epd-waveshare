use core::marker::Sized;
use embedded_hal::{delay::*, digital::*, spi::SpiDevice};

/// All commands need to have this trait which gives the address of the command
/// which needs to be send via SPI with activated CommandsPin (Data/Command Pin in CommandMode)
pub(crate) trait Command: Copy {
    fn address(self) -> u8;
}

/// Seperates the different LUT for the Display Refresh process
#[derive(Debug, Clone, PartialEq, Eq, Copy, Default)]
pub enum RefreshLut {
    /// The "normal" full Lookuptable for the Refresh-Sequence
    #[default]
    Full,
    /// The quick LUT where not the full refresh sequence is followed.
    /// This might lead to some
    Quick,
}

pub(crate) trait InternalWiAdditions<SPI, BUSY, DC, RST, DELAY>
where
    SPI: SpiDevice,
    BUSY: InputPin,
    DC: OutputPin,
    RST: OutputPin,
    DELAY: DelayUs,
{
    /// This initialises the EPD and powers it up
    ///
    /// This function is already called from
    ///  - [new()](WaveshareDisplay::new())
    ///  - [`wake_up`]
    ///
    ///
    /// This function calls [reset](WaveshareDisplay::reset),
    /// so you don't need to call reset your self when trying to wake your device up
    /// after setting it to sleep.
    fn init(&mut self, spi: &mut SPI, delay: &mut DELAY) -> Result<(), SPI::Error>;
}

/// Functions to interact with three color panels
pub trait WaveshareThreeColorDisplay<SPI, BUSY, DC, RST, DELAY>:
    WaveshareDisplay<SPI, BUSY, DC, RST, DELAY>
where
    SPI: SpiDevice,
    BUSY: InputPin,
    DC: OutputPin,
    RST: OutputPin,
    DELAY: DelayUs,
{
    /// Transmit data to the SRAM of the EPD
    ///
    /// Updates both the black and the secondary color layers
    fn update_color_frame(
        &mut self,
        spi: &mut SPI,
        delay: &mut DELAY,
        black: &[u8],
        chromatic: &[u8],
    ) -> Result<(), SPI::Error>;

    /// Update only the black/white data of the display.
    ///
    /// This must be finished by calling `update_chromatic_frame`.
    fn update_achromatic_frame(
        &mut self,
        spi: &mut SPI,
        delay: &mut DELAY,
        black: &[u8],
    ) -> Result<(), SPI::Error>;

    /// Update only the chromatic data of the display.
    ///
    /// This should be preceded by a call to `update_achromatic_frame`.
    /// This data takes precedence over the black/white data.
    fn update_chromatic_frame(
        &mut self,
        spi: &mut SPI,
        delay: &mut DELAY,
        chromatic: &[u8],
    ) -> Result<(), SPI::Error>;
}

/// All the functions to interact with the EPDs
///
/// This trait includes all public functions to use the EPDs
///
/// # Example
///
///```rust, no_run
///# use embedded_hal_mock::eh1::*;
///# fn main() -> Result<(), embedded_hal::spi::ErrorKind> {
///use embedded_graphics::{
///    pixelcolor::BinaryColor::On as Black, prelude::*, primitives::{Line, PrimitiveStyle},
///};
///use epd_waveshare::{epd4in2::*, prelude::*};
///#
///# let expectations = [];
///# let mut spi = spi::Mock::new(&expectations);
///# let expectations = [];
///# let cs_pin = pin::Mock::new(&expectations);
///# let busy_in = pin::Mock::new(&expectations);
///# let dc = pin::Mock::new(&expectations);
///# let rst = pin::Mock::new(&expectations);
///# let mut delay = delay::NoopDelay::new();
///
///// Setup EPD
///let mut epd = Epd4in2::new(&mut spi, busy_in, dc, rst, &mut delay, None)?;
///
///// Use display graphics from embedded-graphics
///let mut display = Display4in2::default();
///
///// Use embedded graphics for drawing a line
///
///let _ = Line::new(Point::new(0, 120), Point::new(0, 295))
///    .into_styled(PrimitiveStyle::with_stroke(Color::Black, 1))
///    .draw(&mut display);
///
///    // Display updated frame
///epd.update_frame(&mut spi, &display.buffer(), &mut delay)?;
///epd.display_frame(&mut spi, &mut delay)?;
///
///// Set the EPD to sleep
///epd.sleep(&mut spi, &mut delay)?;
///# Ok(())
///# }
///```
<<<<<<< HEAD
///
/// # Heap allocation
///
/// For systems where stack space is limited but heap space is available
/// (i.e. ESP32 platforms with PSRAM) it's possible to allocate the display buffer
/// in heap; the Displayxxxx:default() is implemented as always inline, so you can
/// use Box::new to request heap space for the display buffer.
///
///```rust, no_run
///# use epd_waveshare::epd4in2::Display4in2;
///# use embedded_graphics_core::prelude::*;
///let mut display = Box::new(Display4in2::default());
///let _ = Line::new(Point::new(0, 120), Point::new(0, 295))
///     .into_styled(PrimitiveStyle::with_stroke(Color::Black, 1))
///     .draw(&mut *display);
///```
pub trait WaveshareDisplay<SPI, CS, BUSY, DC, RST, DELAY>
=======
pub trait WaveshareDisplay<SPI, BUSY, DC, RST, DELAY>
>>>>>>> cff9130b
where
    SPI: SpiDevice,
    BUSY: InputPin,
    DC: OutputPin,
    RST: OutputPin,
    DELAY: DelayUs,
{
    /// The Color Type used by the Display
    type DisplayColor;
    /// Creates a new driver from a SPI peripheral, CS Pin, Busy InputPin, DC
    ///
    /// `delay_us` is the number of us the idle loop should sleep on.
    /// Setting it to 0 implies busy waiting.
    /// Setting it to None means a default value is used.
    ///
    /// This already initialises the device.
    fn new(
        spi: &mut SPI,
        busy: BUSY,
        dc: DC,
        rst: RST,
        delay: &mut DELAY,
        delay_us: Option<u32>,
    ) -> Result<Self, SPI::Error>
    where
        Self: Sized;

    /// Let the device enter deep-sleep mode to save power.
    ///
    /// The deep sleep mode returns to standby with a hardware reset.
    fn sleep(&mut self, spi: &mut SPI, delay: &mut DELAY) -> Result<(), SPI::Error>;

    /// Wakes the device up from sleep
    ///
    /// Also reintialises the device if necessary.
    fn wake_up(&mut self, spi: &mut SPI, delay: &mut DELAY) -> Result<(), SPI::Error>;

    /// Sets the backgroundcolor for various commands like [clear_frame](WaveshareDisplay::clear_frame)
    fn set_background_color(&mut self, color: Self::DisplayColor);

    /// Get current background color
    fn background_color(&self) -> &Self::DisplayColor;

    /// Get the width of the display
    fn width(&self) -> u32;

    /// Get the height of the display
    fn height(&self) -> u32;

    /// Transmit a full frame to the SRAM of the EPD
    fn update_frame(
        &mut self,
        spi: &mut SPI,
        buffer: &[u8],
        delay: &mut DELAY,
    ) -> Result<(), SPI::Error>;

    /// Transmits partial data to the SRAM of the EPD
    ///
    /// (x,y) is the top left corner
    ///
    /// BUFFER needs to be of size: width / 8 * height !
    #[allow(clippy::too_many_arguments)]
    fn update_partial_frame(
        &mut self,
        spi: &mut SPI,
        delay: &mut DELAY,
        buffer: &[u8],
        x: u32,
        y: u32,
        width: u32,
        height: u32,
    ) -> Result<(), SPI::Error>;

    /// Displays the frame data from SRAM
    ///
    /// This function waits until the device isn`t busy anymore
    fn display_frame(&mut self, spi: &mut SPI, delay: &mut DELAY) -> Result<(), SPI::Error>;

    /// Provide a combined update&display and save some time (skipping a busy check in between)
    fn update_and_display_frame(
        &mut self,
        spi: &mut SPI,
        buffer: &[u8],
        delay: &mut DELAY,
    ) -> Result<(), SPI::Error>;

    /// Clears the frame buffer on the EPD with the declared background color
    ///
    /// The background color can be changed with [`WaveshareDisplay::set_background_color`]
    fn clear_frame(&mut self, spi: &mut SPI, delay: &mut DELAY) -> Result<(), SPI::Error>;

    /// Trait for using various Waveforms from different LUTs
    /// E.g. for partial refreshes
    ///
    /// A full refresh is needed after a certain amount of quick refreshes!
    ///
    /// WARNING: Quick Refresh might lead to ghosting-effects/problems with your display. Especially for the 4.2in Display!
    ///
    /// If None is used the old value will be loaded on the LUTs once more
    fn set_lut(
        &mut self,
        spi: &mut SPI,
        delay: &mut DELAY,
        refresh_rate: Option<RefreshLut>,
    ) -> Result<(), SPI::Error>;

    /// Wait until the display has stopped processing data
    ///
    /// You can call this to make sure a frame is displayed before goin further
    fn wait_until_idle(&mut self, spi: &mut SPI, delay: &mut DELAY) -> Result<(), SPI::Error>;
}

/// Allows quick refresh support for displays that support it; lets you send both
/// old and new frame data to support this.
///
/// When using the quick refresh look-up table, the display must receive separate display
/// buffer data marked as old, and new. This is used to determine which pixels need to change,
/// and how they will change. This isn't required when using full refreshes.
///
/// (todo: Example ommitted due to CI failures.)
/// Example:
///```rust, no_run
///# use embedded_hal_mock::eh1::*;
///# fn main() -> Result<(), embedded_hal::spi::ErrorKind> {
///# use embedded_graphics::{
///#   pixelcolor::BinaryColor::On as Black, prelude::*, primitives::{Line, PrimitiveStyle},
///# };
///# use epd_waveshare::{epd4in2::*, prelude::*};
///# use epd_waveshare::graphics::VarDisplay;
///#
///# let expectations = [];
///# let mut spi = spi::Mock::new(&expectations);
///# let expectations = [];
///# let cs_pin = pin::Mock::new(&expectations);
///# let busy_in = pin::Mock::new(&expectations);
///# let dc = pin::Mock::new(&expectations);
///# let rst = pin::Mock::new(&expectations);
///# let mut delay = delay::NoopDelay::new();
///#
///# // Setup EPD
///# let mut epd = Epd4in2::new(&mut spi, busy_in, dc, rst, &mut delay, None)?;
///let (x, y, frame_width, frame_height) = (20, 40, 80,80);
///
///let mut buffer = [DEFAULT_BACKGROUND_COLOR.get_byte_value(); 80 / 8 * 80];
///let mut display = VarDisplay::new(frame_width, frame_height, &mut buffer,false).unwrap();
///
///epd.update_partial_old_frame(&mut spi, &mut delay, display.buffer(), x, y, frame_width, frame_height)
///  .ok();
///
///display.clear(Color::White).ok();
///// Execute drawing commands here.
///
///epd.update_partial_new_frame(&mut spi, &mut delay, display.buffer(), x, y, frame_width, frame_height)
///  .ok();
///# Ok(())
///# }
///```
pub trait QuickRefresh<SPI, BUSY, DC, RST, DELAY>
where
    SPI: SpiDevice,
    BUSY: InputPin,
    DC: OutputPin,
    RST: OutputPin,
    DELAY: DelayUs,
{
    /// Updates the old frame.
    fn update_old_frame(
        &mut self,
        spi: &mut SPI,
        buffer: &[u8],
        delay: &mut DELAY,
    ) -> Result<(), SPI::Error>;

    /// Updates the new frame.
    fn update_new_frame(
        &mut self,
        spi: &mut SPI,
        buffer: &[u8],
        delay: &mut DELAY,
    ) -> Result<(), SPI::Error>;

    /// Displays the new frame
    fn display_new_frame(&mut self, spi: &mut SPI, _delay: &mut DELAY) -> Result<(), SPI::Error>;

    /// Updates and displays the new frame.
    fn update_and_display_new_frame(
        &mut self,
        spi: &mut SPI,
        buffer: &[u8],
        delay: &mut DELAY,
    ) -> Result<(), SPI::Error>;

    /// Updates the old frame for a portion of the display.
    #[allow(clippy::too_many_arguments)]
    fn update_partial_old_frame(
        &mut self,
        spi: &mut SPI,
        delay: &mut DELAY,
        buffer: &[u8],
        x: u32,
        y: u32,
        width: u32,
        height: u32,
    ) -> Result<(), SPI::Error>;

    /// Updates the new frame for a portion of the display.
    #[allow(clippy::too_many_arguments)]
    fn update_partial_new_frame(
        &mut self,
        spi: &mut SPI,
        delay: &mut DELAY,
        buffer: &[u8],
        x: u32,
        y: u32,
        width: u32,
        height: u32,
    ) -> Result<(), SPI::Error>;

    /// Clears the partial frame buffer on the EPD with the declared background color
    /// The background color can be changed with [`WaveshareDisplay::set_background_color`]
    fn clear_partial_frame(
        &mut self,
        spi: &mut SPI,
        delay: &mut DELAY,
        x: u32,
        y: u32,
        width: u32,
        height: u32,
    ) -> Result<(), SPI::Error>;
}<|MERGE_RESOLUTION|>--- conflicted
+++ resolved
@@ -126,7 +126,6 @@
 ///# Ok(())
 ///# }
 ///```
-<<<<<<< HEAD
 ///
 /// # Heap allocation
 ///
@@ -143,10 +142,7 @@
 ///     .into_styled(PrimitiveStyle::with_stroke(Color::Black, 1))
 ///     .draw(&mut *display);
 ///```
-pub trait WaveshareDisplay<SPI, CS, BUSY, DC, RST, DELAY>
-=======
 pub trait WaveshareDisplay<SPI, BUSY, DC, RST, DELAY>
->>>>>>> cff9130b
 where
     SPI: SpiDevice,
     BUSY: InputPin,
